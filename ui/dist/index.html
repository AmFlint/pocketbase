--- conflicted
+++ resolved
@@ -24,11 +24,7 @@
         window.Prism = window.Prism || {};
         window.Prism.manual = true;
     </script>
-<<<<<<< HEAD
-  <script type="module" crossorigin src="./assets/index.e373ba09.js"></script>
-=======
-  <script type="module" crossorigin src="./assets/index.c92519c5.js"></script>
->>>>>>> 4e78f1e4
+  <script type="module" crossorigin src="./assets/index.bd07eee6.js"></script>
   <link rel="stylesheet" href="./assets/index.8992dfa3.css">
 </head>
 <body>
